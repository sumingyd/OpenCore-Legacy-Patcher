--- conflicted
+++ resolved
@@ -439,10 +439,6 @@
 
         else:
             # Adjust board ID for spoofs
-<<<<<<< HEAD
-            print("- Installing modified AppleIntelSNBGraphicsFB")
-            self.add_new_binaries(sys_patch_data.AddIntelGen2AccelPatched, self.constants.legacy_intel_gen2_path)
-=======
             print("- Using Board ID patched AppleIntelSNBGraphicsFB")
             utilities.elevated(["rm", "-r", f"{self.mount_extensions}/AppleIntelSNBGraphicsFB-Clean.kext"], stdout=subprocess.PIPE, stderr=subprocess.STDOUT)
             utilities.elevated(["rm", "-r", f"{self.mount_extensions}/AppleIntelSNBGraphicsFB.kext"], stdout=subprocess.PIPE, stderr=subprocess.STDOUT)
@@ -452,7 +448,6 @@
             # Fix permissions
             utilities.elevated(["chown", "-Rf", "root:wheel", f"{self.mount_extensions}/AppleIntelSNBGraphicsFB.kext"], stdout=subprocess.PIPE, stderr=subprocess.STDOUT)
             utilities.elevated(["chmod", "-Rf", "755", f"{self.mount_extensions}/AppleIntelSNBGraphicsFB.kext"], stdout=subprocess.PIPE, stderr=subprocess.STDOUT)
->>>>>>> 47a2f716
 
     def gpu_framebuffer_ivybridge_master(self):
         if self.constants.detected_os == self.constants.monterey:
