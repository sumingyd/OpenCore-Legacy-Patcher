--- conflicted
+++ resolved
@@ -15,7 +15,6 @@
 import shutil
 import urllib.parse
 import py_sip_xnu
-import logging
 
 from resources import constants, ioreg
 from data import sip_data, os_data
@@ -40,8 +39,8 @@
 
 def process_status(process_result):
     if process_result.returncode != 0:
-        logging.info(f"Process failed with exit code {process_result.returncode}")
-        logging.info(f"Please report the issue on the Discord server")
+        print(f"Process failed with exit code {process_result.returncode}")
+        print(f"Please report the issue on the Discord server")
         raise Exception(f"Process result: \n{process_result.stdout.decode()}")
 
 
@@ -56,11 +55,11 @@
 def header(lines):
     lines = [i for i in lines if i is not None]
     total_length = len(max(lines, key=len)) + 4
-    logging.info("#" * (total_length))
+    print("#" * (total_length))
     for line in lines:
         left_side = math.floor(((total_length - 2 - len(line.strip())) / 2))
-        logging.info("#" + " " * left_side + line.strip() + " " * (total_length - len("#" + " " * left_side + line.strip()) - 1) + "#")
-    logging.info("#" * total_length)
+        print("#" + " " * left_side + line.strip() + " " * (total_length - len("#" + " " * left_side + line.strip()) - 1) + "#")
+    print("#" * total_length)
 
 
 RECOVERY_STATUS = None
@@ -125,7 +124,7 @@
 
 def disable_sleep_while_running():
     global sleep_process
-    logging.info("- Disabling Idle Sleep")
+    print("- Disabling Idle Sleep")
     if sleep_process is None:
         # If sleep_process is active, we'll just keep it running
         sleep_process = subprocess.Popen(["caffeinate", "-d", "-i", "-s"], stdout=subprocess.PIPE, stderr=subprocess.PIPE)
@@ -135,7 +134,7 @@
 def enable_sleep_after_running():
     global sleep_process
     if sleep_process:
-        logging.info("- Re-enabling Idle Sleep")
+        print("- Re-enabling Idle Sleep")
         sleep_process.kill()
         sleep_process = None
 
@@ -284,7 +283,7 @@
         if not check_recovery():
             os.system("cls" if os.name == "nt" else "clear")
         else:
-            logging.info("\u001Bc")
+            print("\u001Bc")
 
 def check_command_line_tools():
     # Determine whether Command Line Tools exist
@@ -296,7 +295,7 @@
         return False
 
 def get_nvram(variable: str, uuid: str = None, *, decode: bool = False):
-    # TODO: Properly fix for El Capitan, which does not logging.info the XML representation even though we say to
+    # TODO: Properly fix for El Capitan, which does not print the XML representation even though we say to
 
     if uuid is not None:
         uuid += ":"
@@ -328,7 +327,7 @@
 
 
 def get_rom(variable: str, *, decode: bool = False):
-    # TODO: Properly fix for El Capitan, which does not logging.info the XML representation even though we say to
+    # TODO: Properly fix for El Capitan, which does not print the XML representation even though we say to
 
     rom = ioreg.IORegistryEntryFromPath(ioreg.kIOMasterPortDefault, "IODeviceTree:/rom".encode())
 
@@ -391,7 +390,7 @@
 
             # Check if we have enough space
             if total_file_size > get_free_space():
-                logging.info(f"Not enough space to download {base_name} ({file_size_rounded}MB)")
+                print(f"Not enough space to download {base_name} ({file_size_rounded}MB)")
                 return False
         else:
             file_size_string = ""
@@ -412,7 +411,7 @@
         with location.open("wb") as file:
             count = 0
             start = time.perf_counter()
-            for i, chunk in enumerate(response.iter_content(1024 * 1024 * 4)):
+            for chunk in response.iter_content(1024 * 1024 * 4):
                 dl += len(chunk)
                 file.write(chunk)
                 if checksum:
@@ -421,14 +420,13 @@
                 if is_gui is None:
                     if clear:
                         cls()
-                        logging.info(box_string)
-                        logging.info(header)
-                        logging.info(box_string)
-                        logging.info("")
+                        print(box_string)
+                        print(header)
+                        print(box_string)
+                        print("")
                 if total_file_size > 1024:
                     total_downloaded_string = f" ({round(float(dl / total_file_size * 100), 2)}%)"
-                if i % 100 == 0:
-                    logging.info(f"{round(count / 1024 / 1024, 2)}MB Downloaded{file_size_string}{total_downloaded_string}\nAverage Download Speed: {round(dl//(time.perf_counter() - start) / 100000 / 8, 2)} MB/s")
+                print(f"{round(count / 1024 / 1024, 2)}MB Downloaded{file_size_string}{total_downloaded_string}\nAverage Download Speed: {round(dl//(time.perf_counter() - start) / 100000 / 8, 2)} MB/s")
 
         enable_sleep_after_running()
         return checksum.hexdigest() if checksum else True
@@ -437,44 +435,18 @@
         header = "# Could not establish Network Connection with provided link! #"
         box_length = len(header)
         box_string = "#" * box_length
-        logging.info(box_string)
-        logging.info(header)
-        logging.info(box_string)
+        print(box_string)
+        print(header)
+        print(box_string)
         if constants.Constants().url_patcher_support_pkg in link:
             # If we're downloading PatcherSupportPkg, present offline build
-            logging.info("\nPlease grab the offline variant of OpenCore Legacy Patcher from Github:")
-            logging.info(f"https://github.com/dortania/OpenCore-Legacy-Patcher/releases/download/{constants.Constants().patcher_version}/OpenCore-Patcher-TUI-Offline.app.zip")
+            print("\nPlease grab the offline variant of OpenCore Legacy Patcher from Github:")
+            print(f"https://github.com/dortania/OpenCore-Legacy-Patcher/releases/download/{constants.Constants().patcher_version}/OpenCore-Patcher-TUI-Offline.app.zip")
         else:
-            logging.info(link)
+            print(link)
         return None
 
 
-<<<<<<< HEAD
-def download_apple_developer_portal(link, location, is_gui=None, verify_checksum=False):
-    TOKEN_URL_BASE = "https://developerservices2.apple.com/services/download?path="
-    remote_path = urllib.parse.urlparse(link).path
-    token_url = urllib.parse.urlunparse(urllib.parse.urlparse(TOKEN_URL_BASE)._replace(query=urllib.parse.urlencode({"path": remote_path})))
-
-    try:
-        response = SESSION.get(token_url, timeout=5)
-    except (requests.exceptions.Timeout, requests.exceptions.TooManyRedirects, requests.exceptions.ConnectionError):
-        logging.info(" - Could not contact Apple download servers")
-        return None
-
-    try:
-        response.raise_for_status()
-    except requests.exceptions.HTTPError:
-        if response.status_code == 400 and "The path specified is invalid" in response.text:
-            logging.info(" - File does not exist on Apple download servers")
-        else:
-            logging.info(" - Could not request download authorization from Apple download servers")
-        return None
-
-    return download_file(link, location, is_gui, verify_checksum)
-
-
-=======
->>>>>>> 6c555db2
 def dump_constants(constants):
     with open(os.path.join(os.path.expanduser('~'), 'Desktop', 'internal_data.txt'), 'w') as f:
         f.write(str(vars(constants)))
@@ -588,7 +560,7 @@
         for bad_process in bad_processes:
             if bad_process in current_process:
                 if pid != "":
-                    logging.info(f"- Killing Process: {pid} - {current_process.split('/')[-1]}")
+                    print(f"- Killing Process: {pid} - {current_process.split('/')[-1]}")
                     subprocess.run(["kill", "-9", pid])
                     break
 
