# OpenCore Legacy Patcher changelog

<<<<<<< HEAD
## 0.5.0
=======
## 0.4.12

## 0.4.11
>>>>>>> 715d8af4
- Enable AppleMCEReporterDisabler whenever spoofing affected SMBIOS
  - ie. iMacPro1,1, MacPro6,1 and MacPro7,1
- Verify host's disk space before downloading macOS Installers
- Remove duplicate OS builds in macOS downloader
  - Avoids Apple's odd bug of publishing 2 different 12.5.1 products
- Implement deeper macOS installer parsing
  - Provides better version detection than Apple provides in .app
- Ensure WhateverGreen is always installed on Mac Pro configurations
- Resolve Safari 16 rendering in macOS 12.6
- Increment Binaries:
  - PatcherSupportPkg 0.5.4 - release
- Resolve Nvidia OpenCL support in Monterey


- Ventura Specific Updates:
  - Switch boot.efi model patch to iMac18,1
  - Resolve pre-Force Touch Trackpad support in Ventura
  - Add Ventura-dropped Models:
    - MacPro6,1
    - Macmini7,1
    - iMac16,x, iMac17,1
    - MacBook9,1
    - MacBookAir7,x
    - MacBookPro11,4/5, MacBookPro12,1, MacBookPro13,x
  - Add Ventura Software Catalog parsing
  - Add Kernel Debug Kit checks to Ventura root patching
  - Add USB map injection for dropped models
  - Resolve Ethernet support on MacPro3,1-5,1
  - Fix VMM patch set
  - Allow dyld shared cache swapping on pre-Haswell
  - Fix MouSSE/SSE4,2 emulation in macOS 13.0 Beta 3 (22A5295h)
  - Graphics Acceleration for legacy Metal GPUs
    - Intel: Ivy Bridge, Haswell, Broadwell and Skylake
    - Nvidia: Kepler
    - AMD: GCN 1 through 3
  - Raise SIP requirement to 0x803 for root patching
  - Add Ventura Boot Picker icons
  - Implement KDK-less root patching for Metal Intel and Nvidia GPUs
    - AMD GCN will still require a KDK installed for patching
  - Resolve OpenCL support for legacy Metal Intel iGPUs
- Increment Binaries:
  - OpenCorePkg 0.8.3 release
  - Lilu 1.6.2 - release
  - FeatureUnlock 1.0.9 release
  - PatcherSupportPkg 0.6.5 - release
  - BrcmPatchRAM 2.6.3 - release
  - AutoPkgInstaller 1.0.1 - release

## 0.4.10
- Resolve Nvidia Kepler support in macOS 12.5 Beta 3 and newer
- Increment Binaries:
  - PatcherSupportPkg 0.5.2 - release

## 0.4.9
- Split Kepler userspace and kernel space patches
  - Only installs kernel space patches on 12.5 and newer
  - Avoids lock out of user, however breaks graphics acceleration
  - Install 12.4 or older for full graphics acceleration on Kepler
  - Reference: [macOS 12.5: Nvidia Kepler and WindowServer crashing #1004](https://github.com/dortania/OpenCore-Legacy-Patcher/issues/1004)

## 0.4.8
- Ensure Apple Silicon-specific installers are not listed
  - ie. M2 specific build (21F2092)
- Avoid adding OpenCore icon in boot picker if Windows bootloader on same partition
- Add error-handling to corrupt/non-standard NVRAM variables
- Add warning prompt when using 'Allow native models'
  - Attempt to avoid misuse of option
- Work-around `Failed to extract AssetData` during installer creation
  - Apple bug, resolved by using CoW into a different directory than `/Applications`
- Avoid listing beta installers in downloader
- Warn about downloading macOS Ventura installers, unsupported by current patcher
- Fix AppleGVA regression introduced in 0.4.6
  - Applicable for Ivy Bridge-only systems

## 0.4.7
- Fix crashing on defaults parsing

## 0.4.6
- Fix Bluetooth support in 12.4 Release
  - Applicable for BCM2046 and BCM2070 chipsets
  - Fix backported to 0.4.5 release
- GUI Enhancements:
  - Greatly improve GUI load times (300-800% on average)
  - Resolve failing to find new updates
  - Implement Modal Sheets for longer windows
    - Avoids UI elements getting under the dock
  - Add return to disk when selecting partitions
  - Add "Search for disks again" option during OpenCore Install
  - Prevent Idle Sleep while running long processes (ie. downloading, flashing)
  - Start OpenCore build automatically when entering Build menu
  - Standardize Application Identifier for defaults
- Resolve failing to find binaries with `--patch_sys_vol` argument
- Downgrade AppleFSCompressionTypeZlib to 12.3.1 on pre-Sandy Bridge Macs
  - Resolves ZLib decompression kernel panics on 12.4 and newer
- Resolve AppleGVACore crashing on MacBookPro11,3 in Monterey 12.4+
- Add Nvidia Web Driver support for Maxwell and Pascal
  - Currently running in OpenGL mode, [non-Metal issues](https://github.com/dortania/OpenCore-Legacy-Patcher/issues/108) applicable
- Enable Beta Blur settings on non-Metal by default
  - For slower hardware, disabling may slightly improve performance
- Deprecate TUI support
  - Users may still manually run from source for future builds
  - Binaries will no longer be provided on future release

## 0.4.5
- Fix AutoPatcher.pkg download on releases
  - Fix backported to 0.4.4 release binaries
- Add Macmini8,1 FeatureUnlock support
  - Drops CPU check, supports all machines
- Refactor Root Patching System
  - Adds preflight checks validating patch set data and presence
  - Adds dynamic Sandy Bridge Board ID patching
    - Allows for unrestricted SMBIOS usage with `AppleIntelSNBGraphicsFB`
  - Adds OpenCL downgrade for TeraScale 2
    - Resolves VNC support (credit IronApple#2711)
  - Fix SecureBootModel detection
- Add `OpenCore-Legacy-Patcher.plist` for applied patch info
  - Located under `/System/Library/CoreServices`
  - Lists patch sets applied including files installed and removed
- Add `preinstall` script to AutoPatcher
  - Removes old patcher files before installing new
- Add Serial Number Spoofing
  - For recycled machines where MDM was mistakenly left on
- Add sys_patch file validation during CI
- GUI Enhancements:
  - Add GUI Prompt for booting mismatched OpenCore configs
    - ex. Booting MacBookPro8,1 config on MacBookPro11,1
  - Add Checksum verification to InstallAssistant.pkg download
  - Fix showing latest 12.4 remote installers
  - Add local Root Patcher version info when previously patched
    - Helps notify users they already patched, or should be repatched with a newer version
- Add error handling to non-standard/malformed OpenCore Boot Path
- Non-Metal Enhancements:
  - Add work-around to double clock bug introduced in macOS 12.4
  - Resolve non-functioning Dismiss buttons bug introduced in macOS 12.4
  - Refresh Status Bar when item length changes
  - Add smoother transition for auto appearance
- Increment Binaries:
  - PatcherSupportPkg 0.4.1 - release

## 0.4.4
- Lower SIP requirement for Root Patching
  - Sets to 0x802 (previously 0xA03)
  - Drops `CSR_ALLOW_UNTRUSTED_KEXTS` and `CSR_ALLOW_UNAPPROVED_KEXTS`
- Remember TeraScale 2 Setting on MacBookPro8,2/3
  - Avoids requiring toggling after first time
- Resolve Electron Crashing with SIP lowered on 12.3
  - Adds `ipc_control_port_options=0` boot argument
  - Unknown whether this is a "bug" or intentional from Apple, affects native Macs with SIP disabled
- Resolved non-Metal issues:
  - Catalyst crashing after 1200 seconds on non-Metal
  - Automatic Light/Dark mode (credit @moosethegoose2213)
  - Rim improvements
  - Trackpad swipe between pages
  - Cycle between windows
  - Improve Display Preference pane Image
  - Defaults prefix change (`ASB_` -> `MORAEA_`, reopen non-Metal Settings to apply)
- Increment Binaries:
  - PatcherSupportPkg 0.3.9 - release
  - OpenCorePkg 0.8.0 - release
  - FeatureUnlock 1.0.8 - release
  - CPUFriend 1.2.5 - release
  - WhateverGreen 1.5.8 - release
  - AutoPkgInstaller 1.0.0 - release
  - BlueToolFixup 2.6.2 - adjusted
- Speed up loading available remote macOS Installers from Apple
  - Skips writing catalogs to disk, loads into memory directly
- Implement Automatic Patch Detection/Installation
  - Requires GUI for usage
  - Installations:
    - During macOS Installer creating in-app, AutoPkg-Assets.pkg is installed to macOS installer
    - After running the installer with AutoPkgInstaller.kext, Root Patcher will install patches
    - Must boot macOS Installer, does not support in-OS usage
  - Post OS Updates:
    - After OS updates, Patcher will detect whether system requires root patches and prompt you
    - Implemented via Launch Agent in `/Library/LaunchAgents`
    - OpenCore-Patcher.app will be copied to `/Library/Application Support/Dortania` for storage
  - Notify users when OpenCore is booted from external disk not matching macOS (ie. USB installer)
    - Disable notification via `defaults write com.dortania.opencore-legacy-patcher AutoPatch_Notify_Mismatched_Disks -bool FALSE`
- GUI Enhancements:
  - Add Reboot Prompt after Root Patching
  - Add Disk Installation Prompt after OpenCore Config Building
  - Streamline GUI relaunch for Root Patch/Unpatch (remembering previous state during patching)
  - Grey out return buttons while performing sensitive tasks
  - Add `Currently Booted SIP` info to SIP Settings
  - Add Disk Highlighting during Build/Install for previously installed disks
  - Only list newest installers by default (reload to show older binaries)
- Remove manual root unpatching
  - Removed due to reliability issues
  - `bless` based reversion still supported in Big Sur+
- Remove Unofficial Mojave/Catalina Root Patching
  - For TeraScale 2-based acceleration on older OSes, use v0.4.3
- Simplify Binary options
  - Removes Online Patcher Variants
  - Offline variants are now new defaults, no longer retain `Offline` suffix
- Resolve legacy Bluetooth Support on 12.4 Beta 3
  - Disables USB Address erroring on some pre-Bluetooth 4.0 chipsets
  - ex. `ERROR -- Third Party Dongle has the same address as the internal module`

## 0.4.3
- Increment Binaries:
  - PatcherSupportPkg 0.3.4 - release
  - OpenCorePkg 0.7.8 - release
  - Lilu 1.6.0 - release
  - WhateverGreen 1.5.7 - release
  - FeatureUnlock 1.0.7 - rolling (6a87f65)
- Resolve many non-Metal issues:
  - Control Centre Sliders
  - Shift/missing icons
  - Hardware Cursor
    - Note cursor images will be static (ie. beach ball)
  - Quicklook dismiss/expand
  - Keyboard Backlight
    - Drops reliance on LabTick
- Add Ethernet Controller detection to build
- Resolve i210/i225 NIC support on pre-Ivy Macs
- Resolve AirPlay to Mac support on Skylake+ Macs in 12.3 Beta 2+
- Resolve SDXC support in Monterey for Pre-Ivy Bridge Macs
- Rename Battery Throttling option to Firmware Throttling
  - Expands support to desktops (ie. iMacs without Displays)
- Add XCPM disabling
  - Forces `ACPI_SMC_PlatformPlugin` to outmatch `X86PlatformPlugin`

## 0.4.2
- Resolve app crashing on some 3rd party SAS/SATA controllers
- Add Beta identifier to macOS Installer menu
- Resolve showing unsupported installers in Creation menu
- Resolve Macmini4,1 HDEF pathing
- Increment Binaries:
  - FeatureUnlock 1.0.6 - rolling (d296645)
  - PatcherSupportPkg 0.3.1
- Resolve SIP and SecureBootModel not disabling by default on some non-Metal Mac Pros
- Add Content Caching support configurability
- Limit SurPlus patchset to 20.4.0 - 21.1.0
  - No longer required for macOS 12.1 and newer
- Add Universal Control support for Monterey native Macs
  - Applicable for Haswell/Broadwell
  - Requires macOS 12.3 or newer
- Fix Power Management Support in macOS 12.3 Beta 1
  - Applicable for Sandy Bridge and older
  - Enforces ACPI_SMC_PlatformPlugin matching
- Add NVMe Enhanced Power Management configuration
  - Disables NVMe adjustments on Skylake and newer Macs by default
- Resolve Catalyst Scrolling on non-Metal GPUs
- Add new TUI icon to differentiate between GUI
- Resolve Color Strobing on AMD TeraScale 2 GPUs
  - Drops reliance on ResXtreme and SwitchResX

## 0.4.1
- Add XHCI Boot Support to pre-UEFI 2.0 Macs
  - Applicable to pre-Ivy Macs with upgraded USB 3.0 controllers, allows USB 3.0 boot
  - Credit to Jazzzny for testing, [DearthnVader for original research](https://forums.macrumors.com/threads/bootable-xhci-pci-e-for-the-3-1-experimental.2217479/)
  - Drivers stripped from MacPro6,1 firmware
- Resolve OCLP-Helper dyld crash

## 0.4.0
- Resolves Install USB Creation using incorrect installer
- Resolves `installer` failing to extract InstallAssistant in older OSes
- Resolves certain Samsung NVMe drives appearing as external on Mac Pros
- Add FeatureUnlock configurability
- Add NVRAM WriteFlash configurability for degraded/fragile systems
- Add `ThirdPartyDrives` quirk configurability
- Resolve Skylight dylib injection issue
- Increment Binaries:
  - OpenCore 0.7.7 - release
  - RestrictEvents 1.0.6 - release
  - FeatureUnlock 1.0.6 - rolling (1d0bc7b)
  - WhateverGreen 1.5.6 - release
  - Lilu 1.5.9 - release
  - gfxutil 1.8.2b - release
  - PatcherSupportPkg 0.2.9 - release
- Re-add Content Caching support for VMM-spoofed systems
- Add wxPython Based GUI
  - Supersedes Obj-C Based GUI
  - Both standard and offline builds provided
- Allow optional spoofing on native Models
  - Recommended for systems that cannot update their firmware natively (ie. dead internal drive)
- Add Dropbox fix for non-Metal on Monterey
- Add App Update checks to GUI
  - If new version available, app will prompt on launch.
  - Configurable in Developer Settings
- Resolved OS crashing on slow Macs with FeatureUnlock
- Disable Windows GMUX support by default
  - Resolves brightness control issues on MacBookPro11,3 in Windows
  - Configurable in Developer Settings
- Add Commit Data to Info.plist

## 0.3.3
- Disable Asset Caching support with spoofless approach
  - Switch to Minimal or higher if required

## 0.3.2
- Implement spoofless support (ie. no SMBIOS patching)
  - Requires macOS 11.3 or newer, for 11.2.3 and older use Minimal or higher spoofing
  - See additional notes before updating: [VMM usage notes](https://github.com/dortania/OpenCore-Legacy-Patcher/issues/543#issuecomment-953441283)
- Adjust SIP setting to better reflect current SIP usage
- Resolve Monterey Bluetooth issues on user-upgraded BCM94331 BT4.0 modules
- Fix iGPU-only iMac14,x display output when using Minimal/Moderate spoof
- Increment Binaries:
  - OpenCore 0.7.6 - release
  - Lilu 1.5.8 - release
  - BrcmPatchRAM 2.6.1 - release
  - WhateverGreen 1.5.5 - release
  - PatcherSupportPkg 0.2.8 - release
  - FeatureUnlock 1.0.5 - rolling (9cf1e81)
- Fix AirPlay to Mac on macOS 12.1
- Add macOS InstallAssistant downloader to TUI
- Resolve rare memory corruption due to FeatureUnlock
- Raise SurPlus MaxKernel to 21.99.99
- Fix Content Caching with spoofless usage
- Allow disabling of ConnectDrivers
  - Aid with Hibernation on MacBookPro9,1/MacBookPro10,1
- Add legacy iSight patch
  - Applicable for MacBook4,1/5,2
  - Affected Device IDs: 0x8300, 0x8501, 0x8503
  - Credit to parrotgeek1 for LegacyUSBVideoSupport
- Fix Wifi Password prompt in Monterey on legacy wifi
  - Applicable for Atheros, BCM94328, BCM94322
- Fix OpenCL Acceleration on Ivy Bridge and Kepler
- Add Apple RAID Card support
- Add Legacy GCN build support off model for MXM iMacs
- Resolve 5k Display Output support on 5k iMacs and iMac Pro
- Resolve NVMe Patching on 2016-2017 MacBook Pros
- Enable Windows VMX support for Haswell and Broadwell MacBooks

## 0.3.1
- Increment Binaries:
  - OpenCorePkg 0.7.4 release
  - RestrictEvents 1.0.5 release
  - WhateverGreen 1.5.4 release
- Allow for setting custom SIP values via TUI
- Drop `CSR_ALLOW_EXECUTABLE_POLICY_OVERRIDE` requirement for root patching
  - Lowers default SIP Disabled value to 0xA03
- Update Legacy GMUX patchset to latest Sierra security Update
  - [Source](https://github.com/HackintoshHD/mbp5x-instant-gpu-switching)
- Fix non-Metal acceleration crashing on 12.0.1
  - Yes Apple adding a notch broke our accel patches
- Fix non-Metal Control Center crashing on 12.0 Beta 10+
- Increment Binaries:
  - PatcherSupportPkg 0.1.12

## 0.3.0
- Fix Nvidia Tesla Acceleration in Monterey Beta 7+
  - Add missing NVDAStartup
- Allow configuring GMUX usage for Windows
   - Applicable for iGPU+dGPU MacBook Pros
- Allow usage of legacy AppleHDA
   - Only use for machines that cannot achieve audio support normally
   - Main usage for Macs without boot screen output
- Revert iMacPro1,1 SMBIOS usage on Mac Pros and Xserves
  - Resolves display output issues on Legacy GCN
- Limit SIP bits flipped when disabled
  - 0xFEF -> 0xE03
      - `CSR_ALLOW_UNTRUSTED_KEXTS`
      - `CSR_ALLOW_UNRESTRICTED_FS`
      - `CSR_ALLOW_UNAPPROVED_KEXTS`
      - `CSR_ALLOW_EXECUTABLE_POLICY_OVERRIDE`
      - `CSR_ALLOW_UNAUTHENTICATED_ROOT`
- Fix Kepler DisplayPort output
  - Apply `agdpmod=vit9696` patch
- Add Syncretic's SurPlus 11.3+ Race Condition Patch
  - [Source](https://github.com/reenigneorcim/SurPlus)
- Downgrade Nvidia Kepler Bundles to 11.0 Beta 3
  - Resolves crashing at high loads, credit to [Jackluke](https://github.com/jacklukem) for discovery
- Add Legacy GMUX patchsets
  - Applicable for dual GPU MacBookPro5,x and demuxed MacBookPro8,x
- Increment Binaries:
  - PatcherSupportPkg 0.1.7 release
  - RestrictEvents  1.0.5 rolling (2430ed0)
- Limit MacBookPro6,2 G State
  - Works around crashing when switching GPUs
- Fix OTA updates on T2 SMBIOS
- Allow iMac13,x iGPU usage always
  - Due to both Kepler and Ivy needing root patching, no benefit to disable the iGPU
- Refactor Hardware Model building
- Resolve dGPU output on MacBookPro10,1
- Add Panel ID `9cd6` for iMac11,3
  - Resolves Brightness control
- Add AppleGVA patch set for HD3000 machines
  - Mainly applicable for iMac12,x and iGPU-only MacBooks
- Add EFICheckDisabler
  - Based off stripped RestrictEvents.kext
- Add SimpleMSR to disable missing battery throttling on Nehalem+ MacBooks
- Implement software demux patch set for 2011 15/17" MacBook Pros
  - Alternative to hardware demux
  - Adds [AMDGPUWakeHandler](https://github.com/blackgate/AMDGPUWakeHandler)
- Add Legacy GCN support for iMac11,x and iMac12,x with upgraded GPUs
  - Note: iMac12,x with legacy GCN will fail to wake
- Fix Beta 10 Bluetooth
  - Works around new Broadcom/CSR vendor checks in `bluetoothd`

## 0.2.5

- Implement Latebloom configuration via command line tool
- Implement Root Volume backups in addition to APFS snapshot reversions
  - Backups applicable to machines with sealed APFS snapshots
- Allow Root Patching on Mojave and Catalina
  - Currently experimental
- Allow disabling of faulty Thunderbolt controllers on 2013-2014 MacBook Pros
  - Currently limited to MacBookPro11,x
- Set iMacPro1,1 SMBIOS for Mac Pro and Xserve models
  - Allows for wider array of OS support (High Sierra+)
- Use plist override for BCM943224 and BCM94331 support in Big Sur+
  - Allows for older OS support through OpenCore
- Increment Binaries:
  - OpenCore 0.7.2 release
  - Lilu 1.5.5 release
  - AppleALC 1.6.3 release
  - WhateverGreen 1.5.2 release
  - FeatureUnlock 1.0.3 release
  - PatcherSupportPkg 0.1.2 release
- Allow iGPU/dGPU switching in Windows
  - Applicable to MacBook Pros with Intel iGPU and Nvidia/AMD dGPU
- Clean up Patcher Settings
- Allow disabling of TeraScale 2 Acceleration during root volume patch
  - Use for MacBookPro8,x with heavily degraded dGPUs
- Add non-Metal Monterey Acceleration
  - Currently supports:
    - Intel Ironlake and Sandy Bridge
    - Nvidia Tesla
    - AMD TeraScale 1 and 2
- Allow Trackpad gestures on MacBook4,1 and MacBook5,2
  - System Preferences will not report settings however
- Allow Root Volume Patched Systems to use FileVault 2
  - Requires macOS 11.3 (20E232) or newer
  - Unsupported on APFS ROM Patched Macs, revert to stock firmware to resolve
- Add offline TUI build
  - Allows for root patching without network connection
- Add Legacy Wireless support for Monterey
  - Applicable for BCM94328, BCM94322 and Atheros chipsets
- Add Legacy Bluetooth support for Monterey
  - Applicable for BRCM2046 and BRCM2070 chipsets
- Disable Library Validation allowing for AMFI usage
  - Remove reliance on amfi_get_out_of_my_way=1
- Add Kepler Acceleration Patches for Monterey Beta 7 and newer
- Add FirmwareFeature upgrading to all Models
  - Fixes Monterey Beta 7 installation issues
- Add iMac7,1 USB map

## 0.2.4

- Fix BlessOverride typo
- Fix Wake on WLAN typo
- Fix Catalyst App crashing in macOS 11.5 (ie. Messages.app)
- Increment Binaries
  - PatcherSupportPkg 0.0.15 release
- Implement Latebloom.kext support (v0.19)
  - Work around macOS 11.3+ race condition on pre-Sandy Bridge Macs
- Disable USB Map injection when unneeded

## 0.2.3

- Fix more IORegistry issues
- Implement OpenCore GUI
- Ensure symlinks are preserved
- Enable TeraScale 2 patches by default on all models
- Fix NightShift support for macOS Monterey
- Add UniversalControl support
  - Currently not enabled by Apple in macOS Monterey Beta 2/iOS 15 Beta 2
- Add optional Wake in WLAN setting
  - Note: enabling may create network instability
- Increment Binaries
  - OpenCore 0.7.1 release (07-05-2021)
  - FeatureUnlock 1.0.3 rolling (07-07-2021)
    - Previously known as SidecarFixup
  - Lilu 1.5.4 release (07-05-2021)
  - AppleALC 1.6.2 release
  - WhateverGreen 1.6.2 release
  - PatcherSupportPkg 0.0.13 release
- Fix Intel HD4000 DRM Support in macOS Monterey (thanks EduCovas!)
- Support optionally re-enabling iGPU in iMac14,x with dGPUs
- Fix Windows scanning in OpenCore menu when Windows and macOS are stored on the same ESP

## 0.2.2

- Fix IORegistry issue
- Fix Root Patch Failure on Nvidia Tesla GPUs

## 0.2.1

- Fix NVMe Crash on build

## 0.2.0

- Refactor device probe logic
- Implement PatcherSupportPkg v0.0.10
  - Reduces binary sizes depending on OS
  - Deprecates Apple-Binaries-OCLP
- Fix full screen and Airplay to Mac support for Intel HD4000 iGPUs in Monterey
- Automatically set `CMIO_Unit_Input_ASC.DoNotUseOpenCL` on TeraScale 2 GPUs
- Fix Country Code detection on Wireless Cards
- Add Windows detection and prompt during installation
- Fix Google Fonts rendering for Intel HD4000 iGPUs in Monterey
- Increment Binaries
  - Lilu 1.5.4 rolling (f69a972 - 06-20-2021)
  - RestrictEvents 1.0.3 rolling (3773ce2 - 06-20-2021)
  - SidecarFixup 1.0.2 rolling (2c29166 - 06-21-2021)
  - PatcherSupportPkg 0.0.18
- Allow AirPlay to Mac support on Skylake - Coffee Lake Macs

## 0.1.9

- Fix incorrect AMFI and SIP detection

## 0.1.8

- Fix Kernel Panic in Big Sur and Monterey
- Increment binaries:
  - Lilu (1.5.4 rolling - 06-15-2021)

## 0.1.7

- Add FireWire Boot Support for Catalina and newer
- Add NVMe firmware support for older models (ie. MacPro3,1)
  - OpenCore must be stored on a bootable volume (ie. USB or SATA)
- Fix Thunderbolt Ethernet support on MacBookAir4,x
- Fix XHCI hangs on pre-2012 Machines
  - XHCI boot support dropped due to instability
- Add beta macOS Monterey Support
  - Fix iMac13,x sleep support
  - Add support for following models:
    - iMac14,4
    - iMac15,1
    - MacBook8,1
    - MacBookAir6,1
    - MacBookAir6,2
    - MacBookPro11,1
    - MacBookPro11,2
    - MacBookPro11,3
- Increment binaries:
  - OpenCore (0.7.0 release - 06-07-2021)
  - AirportBrcmFixup (2.1.3 rolling - 06-08-2021)
  - AppleALC (1.6.2 rolling - 06-08-2021)
  - CPUFriend (1.2.4 rolling - 06-08-2021)
  - Lilu (1.5.4 rolling - 06-11-2021)
  - NVMeFix (1.0.9 rolling - 06-12-2021)
  - WhateverGreen (1.5.1 rolling - 06-08-2021)
  - RestrictEvents (1.0.3 rolling - 06-11-2021)
  - Apple Binaries (0.0.18 release - 06-12-2021)
  - MouSSE (0.95 release - 06-08-2021)
  - SidecarFixup (1.0.2 rolling - 06-11-2021)
- Fix SSE4,2 Emulation
- Fix Sidecar and CPU renaming support in macOS Monterey
- Add AirPlay support to older Models
- Add Intel HD4000 Acceleration
  - Big thanks to Jackluke, EduCovas, DhinakG, MykolaG!
- Add DebugEnhancer for better macOS Monterey logs
  - DebugEnhancer (1.0.3 rolling - 06-08-2021)
- Add TeraScale 2 Graphics Acceleration to Big Sur
  - User configurable, those prone to seizures are recommended to avoid or have another setup the machine due to initial colour strobing before forcing Million Colours on the display with SwitchResX or ResXtreme

## 0.1.6

- Add XHCI UEFI Driver for 3rd Party USB 3.0 Controllers
  - Allows for Boot Support from OpenCore' Picker
- Fix UEFI output on MacPro3,1 with PC GPUs
- Increment binaries:
  - OpenCore 4e0ff2d (0.7.0 rolling - 05-23-2021)
  - Apple Binaries 59a52a3 (0.0.8 release - 05-24-2021)
- Allow legacy macOS Booting
- Fix Photos app distortion on legacy GPUs
- Fix device tree renaming on Mac Pros and Xserves
- Ensure no Acceleration Patches applied when no compatible GPU found
- Allow custom SMBIOS overriding
- Fix incorrectly setting CPU override for non-Minimal SMBIOS spoofs
- Support Minimal SMBIOS spoofing on El Capitan era Macs
- Fix GPU Switching on MacBookPro6,x

## 0.1.5

- Fix crashing when Wireless module not present
- Add iMac10,1 default dGPU pathing
- Add agdpmod=vit9696 to all Nvidia Metal iMacs
  - Fixes external display support on Nvidia iMac12,x
- Remove reliance on AppleBacklightFixup
- Support space in path when downloading Root Patches
- Enable PanicNoKextDump by default
- Expand AppleGraphicsPowerManagement and AppleGraphicsDeviceControl Override support
- Fix MacBookPro8,2/3 Brightness Control
  - dGPU must be disabled via NVRAM or deMUXed
- Increment binaries:
  - Apple Binaries 478f6a6 (0.0.7 release - 05-16-2021)
- Add SeedUtil option to Advanced Patcher Settings

## 0.1.4

- Fix Device Path formatting on 2012+ iMacs

## 0.1.3

- Fix internal PCIe devices reporting as external
  - Opt for `built-in` when device path is detectable
  - Innie 0ccd95e (1.3.0 release - 01-16-2021)
- Fix MacBookPro5,4 audio support
- Increment binaries
  - AppleALC 58b57ee (1.6.1 rolling - 05-07-2021)
  - Apple Binaries 74bd80f (0.0.6 release - 05-09-2021)
- Support custom CPU names in About This Mac
- Fix NightShift accidentally disabling on Minimal SMBIOS configs
- Fix iMac9,1 audio support
- Heavily expand Graphics ID list
- Fix iMac7,1 and iMac8,1 audio support
- Work-around Bluetooth Kernel Panic on Apple's Bluetooth 2.0 Controllers (USB 05AC:8206)
  - Affects iMac7,1 and MacPro3,1
- Fix iMac external display support
- Fix NVMe properties not applying when OpenCore is installed

## 0.1.2

- Fix IDE support on 2008 era MacBooks, iMacs and Xserves
- Fix reduced output speeds on BCM94360 series Wifi cards
- Fix accidentally disabling non-existent iGPU in iMac11,2
- Remove USB ACPI Patching requirement for Minimal SMBIOS setups
- Probe hardware for Backlight pathing on iMac10,1, iMac11,x and iMac12,x with Metal GPUs
- Add Windows UEFI Audio support to Sandy and Ivy Bridge Macs
- Add 3rd Party NVMe Power Management Patches
  - NVMeFix fafc52d (1.0.7 release - 05-03-2021)
- Strip unused ACPI and Kernel entries during build
- Allow native Macs to use OpenCore
  - Better 3rd party NVMe support
  - Better Wireless networking support
- Fix MacBook6,1 audio support
- Increment binaries
  - OpenCore 65cc81b (0.6.9 release - 05-03-2021)
  - Lilu c77722d (1.5.3 release - 05-03-2021)
  - AppleALC 84850d0 (1.6.0 rolling - 04-30-2021)
  - RestrictEvents 9e2bb0f (1.0.1 release - 05-03-2021)
- Allow CPUFriend on all El-Capitan Era Macs
- Fix UEFI 2.0 Application support on upgraded Nvidia GPUs
- Add experimental Sidecar support
  - Requires Mac with Metal Intel iGPU and the iPad to be directly plugged in, wireless highly unstable
  - SidecarFixup efdf11c (1.0.0 release - 05-02-2021)

## 0.1.1

- Fix iMac11,3 GFX0 pathing
- Add MouSSE support to iMac10,1 with Metal AMD GPU
- Fix iMac11,1 and iMac11,3 Nvidia boot issues after PRAM reset
- Fix DRM support on Nvidia-only configurations
  - Support optional setting between DRM and QuickSync support on iMacs13,x and iMac14,x
- Add public beta support for Legacy GPU Acceleration (v0.0.4)
  - Note ATI/AMD TeraScale 2 unsupported (HD 5/6000)
- Add better kmutil crash handling
- Fix build crashing when no wifi card is present
- Allow Legacy Acceleration Patches on Mac Pros and Xserves
- Fix USB kernel panics on iMac7,1
- Fix AppleALC support in Mojave
- Fix TeraScale 1 GPU detection
- Enable Graphics Acceleration on legacy GPUs by default
- Fix incorrectly disabling SIP/SMB on Metal GPUs
- Fix error output when rebuilding kernel cache fails
- Fix Acceleration Linking for Intel Ironlake iGPUs

## 0.1.0

- Fix crash on iMacs with Metal GPUs

## 0.0.23

- Fix MacBookPro4,1 15" and 17" audio support
- Fix iMac7,1 24" and iMac9,1 24" audio support
- Fix Macmini4,1 audio support
- Increment binaries
  - AppleALC 1a3e5cb (1.6.0 rolling - 04-14-2021)
- Enhance Wifi model detection
- Hide OpenShell.efi by default
- Add Brightness Control patches for legacy Nvidia, AMD and Intel GPUs
  - Models with brightness control issues in Catalina partially supported
- Add user configurable Bootstrap setting
- Enhance GPU Detection logic
- Increment AppleBackLightFixup v1.0.1
  - Add panel type F10T9cde
- Enhance HDMI audio support on Mac Pros and Xserves
- Strip unused kext entries during build
- Add gfxutil support for better DeviceProperty path detection
- Add basic CLI support
- Disable SIP and SecureBootModel by default on legacy GPUs

## 0.0.22

- Add ExFat support for models missing driver
  - Aids BootCamp support for EFI based installs on 2010 and older Macs
- Fix CPU Boosting on 2011 and older Macs
- Add basic support for Xserve2,1
- Add AppleALC support(99b3662 - 1.6.0 rolling - 04-09-2021), remove AppleHDA patching requirement
- Add BCM94322 and BCM94321 chipset support

## 0.0.21

- Fix botched images in OpenCanopy
- Add support for 3rd party OpenCore usage detection during building
  - Mainly for users transitioning from Ausdauersportler's OpenCore configuration

## 0.0.20

- Fix CPU Calculation on early MCP79 chipsets (ie. iMac9,1, MacBook5,x)
- Increment binaries
  - OpenCore c528597 (0.6.8 release - 2021-04-05)
  - Lilu 3ef7ca1 (1.5.2 release - 2021-04-05)
  - WhateverGreen afcd687 (1.4.9 release - 2021-04-05)
- Move Apple binaries to dedicated repo and allow custom repos
  - Reduces App size 1/5th compared to 0.0.19
- Fix OpenCanopy support on iMac7,1 and 8,1
- Set iGPU-less iMacs to iMacPro1,1
  - Additionally fixes Bluetooth on older iMacs with BRCM2046 modules
- Add MacBook4,1 support
- Create dedicated RestrictEvents build for MacBookPro9,1
- Fix Mac Pro and Xserve output issues

## 0.0.19

- Add SMC-Spoof.kext to avoid triggering `smcupdater`
- Add Root Volume patching for older machines
  - AppleHDA Patch for 2011 and older (Excluding MacPro4,1+)
- Fix CPU Speed reporting
- Increment binaries
  - OpenCore 9cd61bb (0.6.8 rolling - 2021-03-27)
- Add Mavericks and newer .app support
- Refactor USB map building, fixes USB 3.0 displaying as USB 2.0
- Fix black screen on MacBookPro9,1
- Update RestrictEvents with custom build (1.0.1)
  - Blocks `/usr/libexec/displaypolicyd` on MacBookPro9,1 to ensure smooth GPU switching
- Add custom SD Card icon
- Add automatic codesiging and notarization
- Fix crashing when CD is present
- Add custom SSD icon
- Fix Broadcom Ethernet on older 2009-2011 Macs

## 0.0.18

- Disable Vault by default due to breaking installations
- Move BOOTx64.efi to System/Library/CoreServices/ to support GPT BootCamp installs
- Disable verbose by default, still configurable by end-user
- Remove `AppleInternal`(0x10) from SIP value
- Add Mac Pro DRM patches for Metal GPUs
- Force `Moderate` SMBIOS replacement for models without native APFS support
- Re-enable legacy BCM94322 networking patches
- Add custom drive icons for external drives

## 0.0.17

- Fix build detection breaking on older OS

## 0.0.16

- Move Serial selection to Patcher Settings
- Add new SMBIOS patching options:
  - Minimal: Only update board ID and BIOSVersion, keep original serials
  - Moderate: Update entire SMBIOS, keep original serials
  - Advanced: Update entire SMBIOS, generate new serials
- Fix crash on MacBookPro4,1
- Fix External Display Support on MacBookPro10,1
- Inject Patcher version into NVRAM for easier debugging
- Add user-configurable ShowPicker
- Add user-configurable Vaulting, enabled by default
- Add user-configurable SIP and SecureBootModel
- Fix USB Maps not working on "Minimal" SMBIOS
- Fix GPU vendor user-configuration
- Fix custom EFI Boot icon in Mac Boot Picker
- Enable UserInterfaceTheme to ensure DefaultBackgroundColor is respected
- Enable `amfi_get_out_of_my_way=1` when SIP is disabled

## 0.0.15

- Add user-configurable OpenCore DEBUG builds
- Add user-configurable Wifi and GPU patches
- Fix ThirdPartyDrives model detection
- Add HW_BID injection to fix boot.efi error

## 0.0.14

- Enable ThirdPartyDrives to aid with hibernation on 3rd party SATA drives
- Increment OpenCore 7bb41aa (0.6.8 rolling, 2021-03-06)
- Add ForceBooterSignature to resolve hibernation issues
- Add NightShiftEnabler (1.1.0 release e1639f9)
- Add user-configurable verbose and debug settings
- Add GopPassThrough quirk for UGA-based systems

## 0.0.13

- Add CPUFriend support to resolve X86PlatformPlugin clashes
  - (1.2.3 c388a62 release)
- Fix crash with MacBookAir5,x
- Fix hibernation support
- Remove Wireless patches for BCM4328/4321(14e4:4328) due to boot issues

## 0.0.12

- Convert OpenCore-Patcher binary to OpenCore-Patcher.app
- Add Backlight patches for modded Nvidia GPUs in iMac10,x-12,x
- Fix sleep for iMac12,x with upgraded GPUs

## 0.0.11

- Re-add OpenCore GUI
- Rewrite in py3
- Add OpenCore-Patcher binary for releases avoiding local python requirement
- Increment binaries
  - OpenCore cbd2fa3 (0.6.7 release)
  - WhateverGreen 2e19d1b (1.4.8 release)
- Rework SMBIOS allowing both original and custom serials(Should resolve all iMessage issues)
- Support upgraded GPU detection in iMac10,x-12,x
- Add Wifi card upgrade detection

## 0.0.10

- Increment binaries
  - OpenCore 43f5339 (0.6.6 release)
  - Lilu d107554 (1.5.1 release)
  - WhateverGreen 9e53d8a (1.4.7 release)
- Add IDE support to MacPro3,1
- Set SecureBootModel to iMac Pro(should aid in booting older OSes with OpenCore)
- Update MacBookPro SMBIOS

## 0.0.9

- Resolve firmware install issues bricking Macs

## 0.0.8

- Fix USB Map
- Add HiDPI patch

## 0.0.7

- Add MacPro3,1 to HID patch
- Fix missing SSDT-CPBG patch
- Fix BlacklistAppleUpdate
- Add RestrictEvents kext

## 0.0.6

- Fix macserial crashing

## 0.0.5

- Enable hibernation support
- Work around USB Map failing
- Add checks whether booting with OpenCore
- Fix MouSSE injection

## 0.0.4

- Add basic audio support for legacy chipsets
- Add patch for dual GPU machines

## 0.0.3

- Fix Wireless patch logic

## 0.0.2

- Expand IOHIDFamily Patch to all Nvidia chipsets
- Fix Airdrop 1.0 support
- Add El Capitan era wireless cards

## 0.0.1

- Initial developer preview<|MERGE_RESOLUTION|>--- conflicted
+++ resolved
@@ -1,26 +1,6 @@
 # OpenCore Legacy Patcher changelog
 
-<<<<<<< HEAD
 ## 0.5.0
-=======
-## 0.4.12
-
-## 0.4.11
->>>>>>> 715d8af4
-- Enable AppleMCEReporterDisabler whenever spoofing affected SMBIOS
-  - ie. iMacPro1,1, MacPro6,1 and MacPro7,1
-- Verify host's disk space before downloading macOS Installers
-- Remove duplicate OS builds in macOS downloader
-  - Avoids Apple's odd bug of publishing 2 different 12.5.1 products
-- Implement deeper macOS installer parsing
-  - Provides better version detection than Apple provides in .app
-- Ensure WhateverGreen is always installed on Mac Pro configurations
-- Resolve Safari 16 rendering in macOS 12.6
-- Increment Binaries:
-  - PatcherSupportPkg 0.5.4 - release
-- Resolve Nvidia OpenCL support in Monterey
-
-
 - Ventura Specific Updates:
   - Switch boot.efi model patch to iMac18,1
   - Resolve pre-Force Touch Trackpad support in Ventura
@@ -54,6 +34,22 @@
   - PatcherSupportPkg 0.6.5 - release
   - BrcmPatchRAM 2.6.3 - release
   - AutoPkgInstaller 1.0.1 - release
+
+## 0.4.12
+
+## 0.4.11
+- Enable AppleMCEReporterDisabler whenever spoofing affected SMBIOS
+  - ie. iMacPro1,1, MacPro6,1 and MacPro7,1
+- Verify host's disk space before downloading macOS Installers
+- Remove duplicate OS builds in macOS downloader
+  - Avoids Apple's odd bug of publishing 2 different 12.5.1 products
+- Implement deeper macOS installer parsing
+  - Provides better version detection than Apple provides in .app
+- Ensure WhateverGreen is always installed on Mac Pro configurations
+- Resolve Safari 16 rendering in macOS 12.6
+- Increment Binaries:
+  - PatcherSupportPkg 0.5.4 - release
+- Resolve Nvidia OpenCL support in Monterey
 
 ## 0.4.10
 - Resolve Nvidia Kepler support in macOS 12.5 Beta 3 and newer
