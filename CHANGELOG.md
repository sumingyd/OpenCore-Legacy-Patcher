# OpenCore Legacy Patcher changelog

## 0.4.10

## 0.4.9
- Split Kepler userspace and kernel space patches
  - Only installs kernel space patches on 12.5 and newer
  - Avoids lock out of user, however breaks graphics acceleration
  - Install 12.4 or older for full graphics acceleration on Kepler
  - Reference: [macOS 12.5: Nvidia Kepler and WindowServer crashing #1004](https://github.com/dortania/OpenCore-Legacy-Patcher/issues/1004)

## 0.4.8
- Ensure Apple Silicon-specific installers are not listed
  - ie. M2 specific build (21F2092)
- Avoid adding OpenCore icon in boot picker if Windows bootloader on same partition
- Add error-handling to corrupt/non-standard NVRAM variables
- Add warning prompt when using 'Allow native models'
  - Attempt to avoid misuse of option
- Work-around `Failed to extract AssetData` during installer creation
  - Apple bug, resolved by using CoW into a different directory than `/Applications`
- Avoid listing beta installers in downloader
- Warn about downloading macOS Ventura installers, unsupported by current patcher
<<<<<<< HEAD
- Ventura Specific Updates:
  - Switch boot.efi model patch to iMac18,1
  - Resolve pre-Force Touch Trackpad support in Ventura
  - Add Ventura-dropped Models:
    - MacPro6,1
    - Macmini7,1
    - iMac16,x, iMac17,1
    - MacBook9,1
    - MacBookAir7,x
    - MacBookPro11,4/5, MacBookPro12,1, MacBookPro13,x
  - Add Ventura Software Catalog parsing
  - Add Kernel Debug Kit checks to Ventura root patching
  - Add USB map injection for dropped models
  - Resolve Ethernet support on MacPro3,1-5,1
  - Fix VMM patch set
  - Allow dyld shared cache swapping on pre-Haswell
  - Add USB1.1 injection for pre-Ivy bridge units
  - Fix MouSSE/SSE4,2 emulation in macOS 13.0 Beta 3 (22A5295h)
- Increment Binaries:
  - OpenCorePkg 0.8.3 rolling (30acb57)
  - Lilu 1.6.2 rolling (2ff83c6)
  - FeatureUnlock 1.0.9 rolling (b7c1dd0)
=======
- Fix AppleGVA regression introduced in 0.4.6
  - Applicable for Ivy Bridge-only systems
>>>>>>> 31428c24

## 0.4.7
- Fix crashing on defaults parsing

## 0.4.6
- Fix Bluetooth support in 12.4 Release
  - Applicable for BCM2046 and BCM2070 chipsets
  - Fix backported to 0.4.5 release
- GUI Enhancements:
  - Greatly improve GUI load times (300-800% on average)
  - Resolve failing to find new updates
  - Implement Modal Sheets for longer windows
    - Avoids UI elements getting under the dock
  - Add return to disk when selecting partitions
  - Add "Search for disks again" option during OpenCore Install
  - Prevent Idle Sleep while running long processes (ie. downloading, flashing)
  - Start OpenCore build automatically when entering Build menu
  - Standardize Application Identifier for defaults
- Resolve failing to find binaries with `--patch_sys_vol` argument
- Downgrade AppleFSCompressionTypeZlib to 12.3.1 on pre-Sandy Bridge Macs
  - Resolves ZLib decompression kernel panics on 12.4 and newer
- Resolve AppleGVACore crashing on MacBookPro11,3 in Monterey 12.4+
- Add Nvidia Web Driver support for Maxwell and Pascal
  - Currently running in OpenGL mode, [non-Metal issues](https://github.com/dortania/OpenCore-Legacy-Patcher/issues/108) applicable
- Enable Beta Blur settings on non-Metal by default
  - For slower hardware, disabling may slightly improve performance
- Deprecate TUI support
  - Users may still manually run from source for future builds
  - Binaries will no longer be provided on future release

## 0.4.5
- Fix AutoPatcher.pkg download on releases
  - Fix backported to 0.4.4 release binaries
- Add Macmini8,1 FeatureUnlock support
  - Drops CPU check, supports all machines
- Refactor Root Patching System
  - Adds preflight checks validating patch set data and presence
  - Adds dynamic Sandy Bridge Board ID patching
    - Allows for unrestricted SMBIOS usage with `AppleIntelSNBGraphicsFB`
  - Adds OpenCL downgrade for TeraScale 2
    - Resolves VNC support (credit IronApple#2711)
  - Fix SecureBootModel detection
- Add `OpenCore-Legacy-Patcher.plist` for applied patch info
  - Located under `/System/Library/CoreServices`
  - Lists patch sets applied including files installed and removed
- Add `preinstall` script to AutoPatcher
  - Removes old patcher files before installing new
- Add Serial Number Spoofing
  - For recycled machines where MDM was mistakenly left on
- Add sys_patch file validation during CI
- GUI Enhancements:
  - Add GUI Prompt for booting mismatched OpenCore configs
    - ex. Booting MacBookPro8,1 config on MacBookPro11,1
  - Add Checksum verification to InstallAssistant.pkg download
  - Fix showing latest 12.4 remote installers
  - Add local Root Patcher version info when previously patched
    - Helps notify users they already patched, or should be repatched with a newer version
- Add error handling to non-standard/malformed OpenCore Boot Path
- Non-Metal Enhancements:
  - Add work-around to double clock bug introduced in macOS 12.4
  - Resolve non-functioning Dismiss buttons bug introduced in macOS 12.4
  - Refresh Status Bar when item length changes
  - Add smoother transition for auto appearance
- Increment Binaries:
  - PatcherSupportPkg 0.4.1 - release

## 0.4.4
- Lower SIP requirement for Root Patching
  - Sets to 0x802 (previously 0xA03)
  - Drops `CSR_ALLOW_UNTRUSTED_KEXTS` and `CSR_ALLOW_UNAPPROVED_KEXTS`
- Remember TeraScale 2 Setting on MacBookPro8,2/3
  - Avoids requiring toggling after first time
- Resolve Electron Crashing with SIP lowered on 12.3
  - Adds `ipc_control_port_options=0` boot argument
  - Unknown whether this is a "bug" or intentional from Apple, affects native Macs with SIP disabled
- Resolved non-Metal issues:
  - Catalyst crashing after 1200 seconds on non-Metal
  - Automatic Light/Dark mode (credit @moosethegoose2213)
  - Rim improvements
  - Trackpad swipe between pages
  - Cycle between windows
  - Improve Display Preference pane Image
  - Defaults prefix change (`ASB_` -> `MORAEA_`, reopen non-Metal Settings to apply)
- Increment Binaries:
  - PatcherSupportPkg 0.3.9 - release
  - OpenCorePkg 0.8.0 - release
  - FeatureUnlock 1.0.8 - release
  - CPUFriend 1.2.5 - release
  - WhateverGreen 1.5.8 - release
  - AutoPkgInstaller 1.0.0 - release
  - BlueToolFixup 2.6.2 - adjusted
- Speed up loading available remote macOS Installers from Apple
  - Skips writing catalogs to disk, loads into memory directly
- Implement Automatic Patch Detection/Installation
  - Requires GUI for usage
  - Installations:
    - During macOS Installer creating in-app, AutoPkg-Assets.pkg is installed to macOS installer
    - After running the installer with AutoPkgInstaller.kext, Root Patcher will install patches
    - Must boot macOS Installer, does not support in-OS usage
  - Post OS Updates:
    - After OS updates, Patcher will detect whether system requires root patches and prompt you
    - Implemented via Launch Agent in `/Library/LaunchAgents`
    - OpenCore-Patcher.app will be copied to `/Library/Application Support/Dortania` for storage
  - Notify users when OpenCore is booted from external disk not matching macOS (ie. USB installer)
    - Disable notification via `defaults write com.dortania.opencore-legacy-patcher AutoPatch_Notify_Mismatched_Disks -bool FALSE`
- GUI Enhancements:
  - Add Reboot Prompt after Root Patching
  - Add Disk Installation Prompt after OpenCore Config Building
  - Streamline GUI relaunch for Root Patch/Unpatch (remembering previous state during patching)
  - Grey out return buttons while performing sensitive tasks
  - Add `Currently Booted SIP` info to SIP Settings
  - Add Disk Highlighting during Build/Install for previously installed disks
  - Only list newest installers by default (reload to show older binaries)
- Remove manual root unpatching
  - Removed due to reliability issues
  - `bless` based reversion still supported in Big Sur+
- Remove Unofficial Mojave/Catalina Root Patching
  - For TeraScale 2-based acceleration on older OSes, use v0.4.3
- Simplify Binary options
  - Removes Online Patcher Variants
  - Offline variants are now new defaults, no longer retain `Offline` suffix
- Resolve legacy Bluetooth Support on 12.4 Beta 3
  - Disables USB Address erroring on some pre-Bluetooth 4.0 chipsets
  - ex. `ERROR -- Third Party Dongle has the same address as the internal module`

## 0.4.3
- Increment Binaries:
  - PatcherSupportPkg 0.3.4 - release
  - OpenCorePkg 0.7.8 - release
  - Lilu 1.6.0 - release
  - WhateverGreen 1.5.7 - release
  - FeatureUnlock 1.0.7 - rolling (6a87f65)
- Resolve many non-Metal issues:
  - Control Centre Sliders
  - Shift/missing icons
  - Hardware Cursor
    - Note cursor images will be static (ie. beach ball)
  - Quicklook dismiss/expand
  - Keyboard Backlight
    - Drops reliance on LabTick
- Add Ethernet Controller detection to build
- Resolve i210/i225 NIC support on pre-Ivy Macs
- Resolve AirPlay to Mac support on Skylake+ Macs in 12.3 Beta 2+
- Resolve SDXC support in Monterey for Pre-Ivy Bridge Macs
- Rename Battery Throttling option to Firmware Throttling
  - Expands support to desktops (ie. iMacs without Displays)
- Add XCPM disabling
  - Forces `ACPI_SMC_PlatformPlugin` to outmatch `X86PlatformPlugin`

## 0.4.2
- Resolve app crashing on some 3rd party SAS/SATA controllers
- Add Beta identifier to macOS Installer menu
- Resolve showing unsupported installers in Creation menu
- Resolve Macmini4,1 HDEF pathing
- Increment Binaries:
  - FeatureUnlock 1.0.6 - rolling (d296645)
  - PatcherSupportPkg 0.3.1
- Resolve SIP and SecureBootModel not disabling by default on some non-Metal Mac Pros
- Add Content Caching support configurability
- Limit SurPlus patchset to 20.4.0 - 21.1.0
  - No longer required for macOS 12.1 and newer
- Add Universal Control support for Monterey native Macs
  - Applicable for Haswell/Broadwell
  - Requires macOS 12.3 or newer
- Fix Power Management Support in macOS 12.3 Beta 1
  - Applicable for Sandy Bridge and older
  - Enforces ACPI_SMC_PlatformPlugin matching
- Add NVMe Enhanced Power Management configuration
  - Disables NVMe adjustments on Skylake and newer Macs by default
- Resolve Catalyst Scrolling on non-Metal GPUs
- Add new TUI icon to differentiate between GUI
- Resolve Color Strobing on AMD TeraScale 2 GPUs
  - Drops reliance on ResXtreme and SwitchResX

## 0.4.1
- Add XHCI Boot Support to pre-UEFI 2.0 Macs
  - Applicable to pre-Ivy Macs with upgraded USB 3.0 controllers, allows USB 3.0 boot
  - Credit to Jazzzny for testing, [DearthnVader for original research](https://forums.macrumors.com/threads/bootable-xhci-pci-e-for-the-3-1-experimental.2217479/)
  - Drivers stripped from MacPro6,1 firmware
- Resolve OCLP-Helper dyld crash

## 0.4.0
- Resolves Install USB Creation using incorrect installer
- Resolves `installer` failing to extract InstallAssistant in older OSes
- Resolves certain Samsung NVMe drives appearing as external on Mac Pros
- Add FeatureUnlock configurability
- Add NVRAM WriteFlash configurability for degraded/fragile systems
- Add `ThirdPartyDrives` quirk configurability
- Resolve Skylight dylib injection issue
- Increment Binaries:
  - OpenCore 0.7.7 - release
  - RestrictEvents 1.0.6 - release
  - FeatureUnlock 1.0.6 - rolling (1d0bc7b)
  - WhateverGreen 1.5.6 - release
  - Lilu 1.5.9 - release
  - gfxutil 1.8.2b - release
  - PatcherSupportPkg 0.2.9 - release
- Re-add Content Caching support for VMM-spoofed systems
- Add wxPython Based GUI
  - Supersedes Obj-C Based GUI
  - Both standard and offline builds provided
- Allow optional spoofing on native Models
  - Recommended for systems that cannot update their firmware natively (ie. dead internal drive)
- Add Dropbox fix for non-Metal on Monterey
- Add App Update checks to GUI
  - If new version available, app will prompt on launch.
  - Configurable in Developer Settings
- Resolved OS crashing on slow Macs with FeatureUnlock
- Disable Windows GMUX support by default
  - Resolves brightness control issues on MacBookPro11,3 in Windows
  - Configurable in Developer Settings
- Add Commit Data to Info.plist

## 0.3.3
- Disable Asset Caching support with spoofless approach
  - Switch to Minimal or higher if required

## 0.3.2
- Implement spoofless support (ie. no SMBIOS patching)
  - Requires macOS 11.3 or newer, for 11.2.3 and older use Minimal or higher spoofing
  - See additional notes before updating: [VMM usage notes](https://github.com/dortania/OpenCore-Legacy-Patcher/issues/543#issuecomment-953441283)
- Adjust SIP setting to better reflect current SIP usage
- Resolve Monterey Bluetooth issues on user-upgraded BCM94331 BT4.0 modules
- Fix iGPU-only iMac14,x display output when using Minimal/Moderate spoof
- Increment Binaries:
  - OpenCore 0.7.6 - release
  - Lilu 1.5.8 - release
  - BrcmPatchRAM 2.6.1 - release
  - WhateverGreen 1.5.5 - release
  - PatcherSupportPkg 0.2.8 - release
  - FeatureUnlock 1.0.5 - rolling (9cf1e81)
- Fix AirPlay to Mac on macOS 12.1
- Add macOS InstallAssistant downloader to TUI
- Resolve rare memory corruption due to FeatureUnlock
- Raise SurPlus MaxKernel to 21.99.99
- Fix Content Caching with spoofless usage
- Allow disabling of ConnectDrivers
  - Aid with Hibernation on MacBookPro9,1/MacBookPro10,1
- Add legacy iSight patch
  - Applicable for MacBook4,1/5,2
  - Affected Device IDs: 0x8300, 0x8501, 0x8503
  - Credit to parrotgeek1 for LegacyUSBVideoSupport
- Fix Wifi Password prompt in Monterey on legacy wifi
  - Applicable for Atheros, BCM94328, BCM94322
- Fix OpenCL Acceleration on Ivy Bridge and Kepler
- Add Apple RAID Card support
- Add Legacy GCN build support off model for MXM iMacs
- Resolve 5k Display Output support on 5k iMacs and iMac Pro
- Resolve NVMe Patching on 2016-2017 MacBook Pros
- Enable Windows VMX support for Haswell and Broadwell MacBooks

## 0.3.1
- Increment Binaries:
  - OpenCorePkg 0.7.4 release
  - RestrictEvents 1.0.5 release
  - WhateverGreen 1.5.4 release
- Allow for setting custom SIP values via TUI
- Drop `CSR_ALLOW_EXECUTABLE_POLICY_OVERRIDE` requirement for root patching
  - Lowers default SIP Disabled value to 0xA03
- Update Legacy GMUX patchset to latest Sierra security Update
  - [Source](https://github.com/HackintoshHD/mbp5x-instant-gpu-switching)
- Fix non-Metal acceleration crashing on 12.0.1
  - Yes Apple adding a notch broke our accel patches
- Fix non-Metal Control Center crashing on 12.0 Beta 10+
- Increment Binaries:
  - PatcherSupportPkg 0.1.12

## 0.3.0
- Fix Nvidia Tesla Acceleration in Monterey Beta 7+
  - Add missing NVDAStartup
- Allow configuring GMUX usage for Windows
   - Applicable for iGPU+dGPU MacBook Pros
- Allow usage of legacy AppleHDA
   - Only use for machines that cannot achieve audio support normally
   - Main usage for Macs without boot screen output
- Revert iMacPro1,1 SMBIOS usage on Mac Pros and Xserves
  - Resolves display output issues on Legacy GCN
- Limit SIP bits flipped when disabled
  - 0xFEF -> 0xE03
      - `CSR_ALLOW_UNTRUSTED_KEXTS`
      - `CSR_ALLOW_UNRESTRICTED_FS`
      - `CSR_ALLOW_UNAPPROVED_KEXTS`
      - `CSR_ALLOW_EXECUTABLE_POLICY_OVERRIDE`
      - `CSR_ALLOW_UNAUTHENTICATED_ROOT`
- Fix Kepler DisplayPort output
  - Apply `agdpmod=vit9696` patch
- Add Syncretic's SurPlus 11.3+ Race Condition Patch
  - [Source](https://github.com/reenigneorcim/SurPlus)
- Downgrade Nvidia Kepler Bundles to 11.0 Beta 3
  - Resolves crashing at high loads, credit to [Jackluke](https://github.com/jacklukem) for discovery
- Add Legacy GMUX patchsets
  - Applicable for dual GPU MacBookPro5,x and demuxed MacBookPro8,x
- Increment Binaries:
  - PatcherSupportPkg 0.1.7 release
  - RestrictEvents  1.0.5 rolling (2430ed0)
- Limit MacBookPro6,2 G State
  - Works around crashing when switching GPUs
- Fix OTA updates on T2 SMBIOS
- Allow iMac13,x iGPU usage always
  - Due to both Kepler and Ivy needing root patching, no benefit to disable the iGPU
- Refactor Hardware Model building
- Resolve dGPU output on MacBookPro10,1
- Add Panel ID `9cd6` for iMac11,3
  - Resolves Brightness control
- Add AppleGVA patch set for HD3000 machines
  - Mainly applicable for iMac12,x and iGPU-only MacBooks
- Add EFICheckDisabler
  - Based off stripped RestrictEvents.kext
- Add SimpleMSR to disable missing battery throttling on Nehalem+ MacBooks
- Implement software demux patch set for 2011 15/17" MacBook Pros
  - Alternative to hardware demux
  - Adds [AMDGPUWakeHandler](https://github.com/blackgate/AMDGPUWakeHandler)
- Add Legacy GCN support for iMac11,x and iMac12,x with upgraded GPUs
  - Note: iMac12,x with legacy GCN will fail to wake
- Fix Beta 10 Bluetooth
  - Works around new Broadcom/CSR vendor checks in `bluetoothd`

## 0.2.5

- Implement Latebloom configuration via command line tool
- Implement Root Volume backups in addition to APFS snapshot reversions
  - Backups applicable to machines with sealed APFS snapshots
- Allow Root Patching on Mojave and Catalina
  - Currently experimental
- Allow disabling of faulty Thunderbolt controllers on 2013-2014 MacBook Pros
  - Currently limited to MacBookPro11,x
- Set iMacPro1,1 SMBIOS for Mac Pro and Xserve models
  - Allows for wider array of OS support (High Sierra+)
- Use plist override for BCM943224 and BCM94331 support in Big Sur+
  - Allows for older OS support through OpenCore
- Increment Binaries:
  - OpenCore 0.7.2 release
  - Lilu 1.5.5 release
  - AppleALC 1.6.3 release
  - WhateverGreen 1.5.2 release
  - FeatureUnlock 1.0.3 release
  - PatcherSupportPkg 0.1.2 release
- Allow iGPU/dGPU switching in Windows
  - Applicable to MacBook Pros with Intel iGPU and Nvidia/AMD dGPU
- Clean up Patcher Settings
- Allow disabling of TeraScale 2 Acceleration during root volume patch
  - Use for MacBookPro8,x with heavily degraded dGPUs
- Add non-Metal Monterey Acceleration
  - Currently supports:
    - Intel Ironlake and Sandy Bridge
    - Nvidia Tesla
    - AMD TeraScale 1 and 2
- Allow Trackpad gestures on MacBook4,1 and MacBook5,2
  - System Preferences will not report settings however
- Allow Root Volume Patched Systems to use FileVault 2
  - Requires macOS 11.3 (20E232) or newer
  - Unsupported on APFS ROM Patched Macs, revert to stock firmware to resolve
- Add offline TUI build
  - Allows for root patching without network connection
- Add Legacy Wireless support for Monterey
  - Applicable for BCM94328, BCM94322 and Atheros chipsets
- Add Legacy Bluetooth support for Monterey
  - Applicable for BRCM2046 and BRCM2070 chipsets
- Disable Library Validation allowing for AMFI usage
  - Remove reliance on amfi_get_out_of_my_way=1
- Add Kepler Acceleration Patches for Monterey Beta 7 and newer
- Add FirmwareFeature upgrading to all Models
  - Fixes Monterey Beta 7 installation issues
- Add iMac7,1 USB map

## 0.2.4

- Fix BlessOverride typo
- Fix Wake on WLAN typo
- Fix Catalyst App crashing in macOS 11.5 (ie. Messages.app)
- Increment Binaries
  - PatcherSupportPkg 0.0.15 release
- Implement Latebloom.kext support (v0.19)
  - Work around macOS 11.3+ race condition on pre-Sandy Bridge Macs
- Disable USB Map injection when unneeded

## 0.2.3

- Fix more IORegistry issues
- Implement OpenCore GUI
- Ensure symlinks are preserved
- Enable TeraScale 2 patches by default on all models
- Fix NightShift support for macOS Monterey
- Add UniversalControl support
  - Currently not enabled by Apple in macOS Monterey Beta 2/iOS 15 Beta 2
- Add optional Wake in WLAN setting
  - Note: enabling may create network instability
- Increment Binaries
  - OpenCore 0.7.1 release (07-05-2021)
  - FeatureUnlock 1.0.3 rolling (07-07-2021)
    - Previously known as SidecarFixup
  - Lilu 1.5.4 release (07-05-2021)
  - AppleALC 1.6.2 release
  - WhateverGreen 1.6.2 release
  - PatcherSupportPkg 0.0.13 release
- Fix Intel HD4000 DRM Support in macOS Monterey (thanks EduCovas!)
- Support optionally re-enabling iGPU in iMac14,x with dGPUs
- Fix Windows scanning in OpenCore menu when Windows and macOS are stored on the same ESP

## 0.2.2

- Fix IORegistry issue
- Fix Root Patch Failure on Nvidia Tesla GPUs

## 0.2.1

- Fix NVMe Crash on build

## 0.2.0

- Refactor device probe logic
- Implement PatcherSupportPkg v0.0.10
  - Reduces binary sizes depending on OS
  - Deprecates Apple-Binaries-OCLP
- Fix full screen and Airplay to Mac support for Intel HD4000 iGPUs in Monterey
- Automatically set `CMIO_Unit_Input_ASC.DoNotUseOpenCL` on TeraScale 2 GPUs
- Fix Country Code detection on Wireless Cards
- Add Windows detection and prompt during installation
- Fix Google Fonts rendering for Intel HD4000 iGPUs in Monterey
- Increment Binaries
  - Lilu 1.5.4 rolling (f69a972 - 06-20-2021)
  - RestrictEvents 1.0.3 rolling (3773ce2 - 06-20-2021)
  - SidecarFixup 1.0.2 rolling (2c29166 - 06-21-2021)
  - PatcherSupportPkg 0.0.18
- Allow AirPlay to Mac support on Skylake - Coffee Lake Macs

## 0.1.9

- Fix incorrect AMFI and SIP detection

## 0.1.8

- Fix Kernel Panic in Big Sur and Monterey
- Increment binaries:
  - Lilu (1.5.4 rolling - 06-15-2021)

## 0.1.7

- Add FireWire Boot Support for Catalina and newer
- Add NVMe firmware support for older models (ie. MacPro3,1)
  - OpenCore must be stored on a bootable volume (ie. USB or SATA)
- Fix Thunderbolt Ethernet support on MacBookAir4,x
- Fix XHCI hangs on pre-2012 Machines
  - XHCI boot support dropped due to instability
- Add beta macOS Monterey Support
  - Fix iMac13,x sleep support
  - Add support for following models:
    - iMac14,4
    - iMac15,1
    - MacBook8,1
    - MacBookAir6,1
    - MacBookAir6,2
    - MacBookPro11,1
    - MacBookPro11,2
    - MacBookPro11,3
- Increment binaries:
  - OpenCore (0.7.0 release - 06-07-2021)
  - AirportBrcmFixup (2.1.3 rolling - 06-08-2021)
  - AppleALC (1.6.2 rolling - 06-08-2021)
  - CPUFriend (1.2.4 rolling - 06-08-2021)
  - Lilu (1.5.4 rolling - 06-11-2021)
  - NVMeFix (1.0.9 rolling - 06-12-2021)
  - WhateverGreen (1.5.1 rolling - 06-08-2021)
  - RestrictEvents (1.0.3 rolling - 06-11-2021)
  - Apple Binaries (0.0.18 release - 06-12-2021)
  - MouSSE (0.95 release - 06-08-2021)
  - SidecarFixup (1.0.2 rolling - 06-11-2021)
- Fix SSE4,2 Emulation
- Fix Sidecar and CPU renaming support in macOS Monterey
- Add AirPlay support to older Models
- Add Intel HD4000 Acceleration
  - Big thanks to Jackluke, EduCovas, DhinakG, MykolaG!
- Add DebugEnhancer for better macOS Monterey logs
  - DebugEnhancer (1.0.3 rolling - 06-08-2021)
- Add TeraScale 2 Graphics Acceleration to Big Sur
  - User configurable, those prone to seizures are recommended to avoid or have another setup the machine due to initial colour strobing before forcing Million Colours on the display with SwitchResX or ResXtreme

## 0.1.6

- Add XHCI UEFI Driver for 3rd Party USB 3.0 Controllers
  - Allows for Boot Support from OpenCore' Picker
- Fix UEFI output on MacPro3,1 with PC GPUs
- Increment binaries:
  - OpenCore 4e0ff2d (0.7.0 rolling - 05-23-2021)
  - Apple Binaries 59a52a3 (0.0.8 release - 05-24-2021)
- Allow legacy macOS Booting
- Fix Photos app distortion on legacy GPUs
- Fix device tree renaming on Mac Pros and Xserves
- Ensure no Acceleration Patches applied when no compatible GPU found
- Allow custom SMBIOS overriding
- Fix incorrectly setting CPU override for non-Minimal SMBIOS spoofs
- Support Minimal SMBIOS spoofing on El Capitan era Macs
- Fix GPU Switching on MacBookPro6,x

## 0.1.5

- Fix crashing when Wireless module not present
- Add iMac10,1 default dGPU pathing
- Add agdpmod=vit9696 to all Nvidia Metal iMacs
  - Fixes external display support on Nvidia iMac12,x
- Remove reliance on AppleBacklightFixup
- Support space in path when downloading Root Patches
- Enable PanicNoKextDump by default
- Expand AppleGraphicsPowerManagement and AppleGraphicsDeviceControl Override support
- Fix MacBookPro8,2/3 Brightness Control
  - dGPU must be disabled via NVRAM or deMUXed
- Increment binaries:
  - Apple Binaries 478f6a6 (0.0.7 release - 05-16-2021)
- Add SeedUtil option to Advanced Patcher Settings

## 0.1.4

- Fix Device Path formatting on 2012+ iMacs

## 0.1.3

- Fix internal PCIe devices reporting as external
  - Opt for `built-in` when device path is detectable
  - Innie 0ccd95e (1.3.0 release - 01-16-2021)
- Fix MacBookPro5,4 audio support
- Increment binaries
  - AppleALC 58b57ee (1.6.1 rolling - 05-07-2021)
  - Apple Binaries 74bd80f (0.0.6 release - 05-09-2021)
- Support custom CPU names in About This Mac
- Fix NightShift accidentally disabling on Minimal SMBIOS configs
- Fix iMac9,1 audio support
- Heavily expand Graphics ID list
- Fix iMac7,1 and iMac8,1 audio support
- Work-around Bluetooth Kernel Panic on Apple's Bluetooth 2.0 Controllers (USB 05AC:8206)
  - Affects iMac7,1 and MacPro3,1
- Fix iMac external display support
- Fix NVMe properties not applying when OpenCore is installed

## 0.1.2

- Fix IDE support on 2008 era MacBooks, iMacs and Xserves
- Fix reduced output speeds on BCM94360 series Wifi cards
- Fix accidentally disabling non-existent iGPU in iMac11,2
- Remove USB ACPI Patching requirement for Minimal SMBIOS setups
- Probe hardware for Backlight pathing on iMac10,1, iMac11,x and iMac12,x with Metal GPUs
- Add Windows UEFI Audio support to Sandy and Ivy Bridge Macs
- Add 3rd Party NVMe Power Management Patches
  - NVMeFix fafc52d (1.0.7 release - 05-03-2021)
- Strip unused ACPI and Kernel entries during build
- Allow native Macs to use OpenCore
  - Better 3rd party NVMe support
  - Better Wireless networking support
- Fix MacBook6,1 audio support
- Increment binaries
  - OpenCore 65cc81b (0.6.9 release - 05-03-2021)
  - Lilu c77722d (1.5.3 release - 05-03-2021)
  - AppleALC 84850d0 (1.6.0 rolling - 04-30-2021)
  - RestrictEvents 9e2bb0f (1.0.1 release - 05-03-2021)
- Allow CPUFriend on all El-Capitan Era Macs
- Fix UEFI 2.0 Application support on upgraded Nvidia GPUs
- Add experimental Sidecar support
  - Requires Mac with Metal Intel iGPU and the iPad to be directly plugged in, wireless highly unstable
  - SidecarFixup efdf11c (1.0.0 release - 05-02-2021)

## 0.1.1

- Fix iMac11,3 GFX0 pathing
- Add MouSSE support to iMac10,1 with Metal AMD GPU
- Fix iMac11,1 and iMac11,3 Nvidia boot issues after PRAM reset
- Fix DRM support on Nvidia-only configurations
  - Support optional setting between DRM and QuickSync support on iMacs13,x and iMac14,x
- Add public beta support for Legacy GPU Acceleration (v0.0.4)
  - Note ATI/AMD TeraScale 2 unsupported (HD 5/6000)
- Add better kmutil crash handling
- Fix build crashing when no wifi card is present
- Allow Legacy Acceleration Patches on Mac Pros and Xserves
- Fix USB kernel panics on iMac7,1
- Fix AppleALC support in Mojave
- Fix TeraScale 1 GPU detection
- Enable Graphics Acceleration on legacy GPUs by default
- Fix incorrectly disabling SIP/SMB on Metal GPUs
- Fix error output when rebuilding kernel cache fails
- Fix Acceleration Linking for Intel Ironlake iGPUs

## 0.1.0

- Fix crash on iMacs with Metal GPUs

## 0.0.23

- Fix MacBookPro4,1 15" and 17" audio support
- Fix iMac7,1 24" and iMac9,1 24" audio support
- Fix Macmini4,1 audio support
- Increment binaries
  - AppleALC 1a3e5cb (1.6.0 rolling - 04-14-2021)
- Enhance Wifi model detection
- Hide OpenShell.efi by default
- Add Brightness Control patches for legacy Nvidia, AMD and Intel GPUs
  - Models with brightness control issues in Catalina partially supported
- Add user configurable Bootstrap setting
- Enhance GPU Detection logic
- Increment AppleBackLightFixup v1.0.1
  - Add panel type F10T9cde
- Enhance HDMI audio support on Mac Pros and Xserves
- Strip unused kext entries during build
- Add gfxutil support for better DeviceProperty path detection
- Add basic CLI support
- Disable SIP and SecureBootModel by default on legacy GPUs

## 0.0.22

- Add ExFat support for models missing driver
  - Aids BootCamp support for EFI based installs on 2010 and older Macs
- Fix CPU Boosting on 2011 and older Macs
- Add basic support for Xserve2,1
- Add AppleALC support(99b3662 - 1.6.0 rolling - 04-09-2021), remove AppleHDA patching requirement
- Add BCM94322 and BCM94321 chipset support

## 0.0.21

- Fix botched images in OpenCanopy
- Add support for 3rd party OpenCore usage detection during building
  - Mainly for users transitioning from Ausdauersportler's OpenCore configuration

## 0.0.20

- Fix CPU Calculation on early MCP79 chipsets (ie. iMac9,1, MacBook5,x)
- Increment binaries
  - OpenCore c528597 (0.6.8 release - 2021-04-05)
  - Lilu 3ef7ca1 (1.5.2 release - 2021-04-05)
  - WhateverGreen afcd687 (1.4.9 release - 2021-04-05)
- Move Apple binaries to dedicated repo and allow custom repos
  - Reduces App size 1/5th compared to 0.0.19
- Fix OpenCanopy support on iMac7,1 and 8,1
- Set iGPU-less iMacs to iMacPro1,1
  - Additionally fixes Bluetooth on older iMacs with BRCM2046 modules
- Add MacBook4,1 support
- Create dedicated RestrictEvents build for MacBookPro9,1
- Fix Mac Pro and Xserve output issues

## 0.0.19

- Add SMC-Spoof.kext to avoid triggering `smcupdater`
- Add Root Volume patching for older machines
  - AppleHDA Patch for 2011 and older (Excluding MacPro4,1+)
- Fix CPU Speed reporting
- Increment binaries
  - OpenCore 9cd61bb (0.6.8 rolling - 2021-03-27)
- Add Mavericks and newer .app support
- Refactor USB map building, fixes USB 3.0 displaying as USB 2.0
- Fix black screen on MacBookPro9,1
- Update RestrictEvents with custom build (1.0.1)
  - Blocks `/usr/libexec/displaypolicyd` on MacBookPro9,1 to ensure smooth GPU switching
- Add custom SD Card icon
- Add automatic codesiging and notarization
- Fix crashing when CD is present
- Add custom SSD icon
- Fix Broadcom Ethernet on older 2009-2011 Macs

## 0.0.18

- Disable Vault by default due to breaking installations
- Move BOOTx64.efi to System/Library/CoreServices/ to support GPT BootCamp installs
- Disable verbose by default, still configurable by end-user
- Remove `AppleInternal`(0x10) from SIP value
- Add Mac Pro DRM patches for Metal GPUs
- Force `Moderate` SMBIOS replacement for models without native APFS support
- Re-enable legacy BCM94322 networking patches
- Add custom drive icons for external drives

## 0.0.17

- Fix build detection breaking on older OS

## 0.0.16

- Move Serial selection to Patcher Settings
- Add new SMBIOS patching options:
  - Minimal: Only update board ID and BIOSVersion, keep original serials
  - Moderate: Update entire SMBIOS, keep original serials
  - Advanced: Update entire SMBIOS, generate new serials
- Fix crash on MacBookPro4,1
- Fix External Display Support on MacBookPro10,1
- Inject Patcher version into NVRAM for easier debugging
- Add user-configurable ShowPicker
- Add user-configurable Vaulting, enabled by default
- Add user-configurable SIP and SecureBootModel
- Fix USB Maps not working on "Minimal" SMBIOS
- Fix GPU vendor user-configuration
- Fix custom EFI Boot icon in Mac Boot Picker
- Enable UserInterfaceTheme to ensure DefaultBackgroundColor is respected
- Enable `amfi_get_out_of_my_way=1` when SIP is disabled

## 0.0.15

- Add user-configurable OpenCore DEBUG builds
- Add user-configurable Wifi and GPU patches
- Fix ThirdPartyDrives model detection
- Add HW_BID injection to fix boot.efi error

## 0.0.14

- Enable ThirdPartyDrives to aid with hibernation on 3rd party SATA drives
- Increment OpenCore 7bb41aa (0.6.8 rolling, 2021-03-06)
- Add ForceBooterSignature to resolve hibernation issues
- Add NightShiftEnabler (1.1.0 release e1639f9)
- Add user-configurable verbose and debug settings
- Add GopPassThrough quirk for UGA-based systems

## 0.0.13

- Add CPUFriend support to resolve X86PlatformPlugin clashes
  - (1.2.3 c388a62 release)
- Fix crash with MacBookAir5,x
- Fix hibernation support
- Remove Wireless patches for BCM4328/4321(14e4:4328) due to boot issues

## 0.0.12

- Convert OpenCore-Patcher binary to OpenCore-Patcher.app
- Add Backlight patches for modded Nvidia GPUs in iMac10,x-12,x
- Fix sleep for iMac12,x with upgraded GPUs

## 0.0.11

- Re-add OpenCore GUI
- Rewrite in py3
- Add OpenCore-Patcher binary for releases avoiding local python requirement
- Increment binaries
  - OpenCore cbd2fa3 (0.6.7 release)
  - WhateverGreen 2e19d1b (1.4.8 release)
- Rework SMBIOS allowing both original and custom serials(Should resolve all iMessage issues)
- Support upgraded GPU detection in iMac10,x-12,x
- Add Wifi card upgrade detection

## 0.0.10

- Increment binaries
  - OpenCore 43f5339 (0.6.6 release)
  - Lilu d107554 (1.5.1 release)
  - WhateverGreen 9e53d8a (1.4.7 release)
- Add IDE support to MacPro3,1
- Set SecureBootModel to iMac Pro(should aid in booting older OSes with OpenCore)
- Update MacBookPro SMBIOS

## 0.0.9

- Resolve firmware install issues bricking Macs

## 0.0.8

- Fix USB Map
- Add HiDPI patch

## 0.0.7

- Add MacPro3,1 to HID patch
- Fix missing SSDT-CPBG patch
- Fix BlacklistAppleUpdate
- Add RestrictEvents kext

## 0.0.6

- Fix macserial crashing

## 0.0.5

- Enable hibernation support
- Work around USB Map failing
- Add checks whether booting with OpenCore
- Fix MouSSE injection

## 0.0.4

- Add basic audio support for legacy chipsets
- Add patch for dual GPU machines

## 0.0.3

- Fix Wireless patch logic

## 0.0.2

- Expand IOHIDFamily Patch to all Nvidia chipsets
- Fix Airdrop 1.0 support
- Add El Capitan era wireless cards

## 0.0.1

- Initial developer preview<|MERGE_RESOLUTION|>--- conflicted
+++ resolved
@@ -2,25 +2,7 @@
 
 ## 0.4.10
 
-## 0.4.9
-- Split Kepler userspace and kernel space patches
-  - Only installs kernel space patches on 12.5 and newer
-  - Avoids lock out of user, however breaks graphics acceleration
-  - Install 12.4 or older for full graphics acceleration on Kepler
-  - Reference: [macOS 12.5: Nvidia Kepler and WindowServer crashing #1004](https://github.com/dortania/OpenCore-Legacy-Patcher/issues/1004)
-
-## 0.4.8
-- Ensure Apple Silicon-specific installers are not listed
-  - ie. M2 specific build (21F2092)
-- Avoid adding OpenCore icon in boot picker if Windows bootloader on same partition
-- Add error-handling to corrupt/non-standard NVRAM variables
-- Add warning prompt when using 'Allow native models'
-  - Attempt to avoid misuse of option
-- Work-around `Failed to extract AssetData` during installer creation
-  - Apple bug, resolved by using CoW into a different directory than `/Applications`
-- Avoid listing beta installers in downloader
-- Warn about downloading macOS Ventura installers, unsupported by current patcher
-<<<<<<< HEAD
+
 - Ventura Specific Updates:
   - Switch boot.efi model patch to iMac18,1
   - Resolve pre-Force Touch Trackpad support in Ventura
@@ -43,10 +25,27 @@
   - OpenCorePkg 0.8.3 rolling (30acb57)
   - Lilu 1.6.2 rolling (2ff83c6)
   - FeatureUnlock 1.0.9 rolling (b7c1dd0)
-=======
+
+## 0.4.9
+- Split Kepler userspace and kernel space patches
+  - Only installs kernel space patches on 12.5 and newer
+  - Avoids lock out of user, however breaks graphics acceleration
+  - Install 12.4 or older for full graphics acceleration on Kepler
+  - Reference: [macOS 12.5: Nvidia Kepler and WindowServer crashing #1004](https://github.com/dortania/OpenCore-Legacy-Patcher/issues/1004)
+
+## 0.4.8
+- Ensure Apple Silicon-specific installers are not listed
+  - ie. M2 specific build (21F2092)
+- Avoid adding OpenCore icon in boot picker if Windows bootloader on same partition
+- Add error-handling to corrupt/non-standard NVRAM variables
+- Add warning prompt when using 'Allow native models'
+  - Attempt to avoid misuse of option
+- Work-around `Failed to extract AssetData` during installer creation
+  - Apple bug, resolved by using CoW into a different directory than `/Applications`
+- Avoid listing beta installers in downloader
+- Warn about downloading macOS Ventura installers, unsupported by current patcher
 - Fix AppleGVA regression introduced in 0.4.6
   - Applicable for Ivy Bridge-only systems
->>>>>>> 31428c24
 
 ## 0.4.7
 - Fix crashing on defaults parsing
